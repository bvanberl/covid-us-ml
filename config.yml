--- conflicted
+++ resolved
@@ -1,8 +1,8 @@
 PATHS:
-  RAW_DATA: 'C:/Users/rober/Documents/Data/covid-us-ml/'                # Path to folder containing all raw data
-  COVID_DATA: 'C:/Users/rober/Documents/Data/covid-us-ml/COVID/'        # Path to COVID raw data
-  NCOVID_DATA: 'C:/Users/rober/Documents/Data/covid-us-ml/NCOVID/'      # Path to NCOVID raw data
-  SMOOTH_DATA: 'C:/Users/rober/Documents/Data/covid-us-ml/SMOOTH/'      # Path to SMOOTH raw data
+  RAW_DATA: '/home/ampc/raw/'                # Path to folder containing all raw data
+  COVID_DATA: '/home/ampc/raw/COVID/'        # Path to COVID raw data
+  NCOVID_DATA: '/home/ampc/raw/NCOVID/'      # Path to NCOVID raw data
+  SMOOTH_DATA: '/home/ampc/raw/SMOOTH/'      # Path to SMOOTH raw data
   PROCESSED_DATA: 'data/preprocessed/'
   TRAIN_SET: 'data/preprocessed/train_set.csv'
   TEST1_SET: 'data/preprocessed/test1_set.csv'
@@ -27,19 +27,11 @@
   CLASSES: ['COVID', 'NCOVID', 'SMOOTH']          # Classes for multiclass classification
 
 TRAIN:
-<<<<<<< HEAD
-  MODEL_DEF: 'vgg16'                                # One of {'resnet50v2', 'resnet101v2', 'inceptionv3', 'vgg16', 'mobilenetv2', 'custom_resnet', 'custom_ffcnn'}
-=======
-  MODEL_DEF: 'mobilenetv2'                                # One of {'resnet50v2', 'resnet101v2', 'inceptionv3', 'vgg16', 'mobilenetv2', 'inceptionresnetv2', 'custom_resnet', 'custom_ffcnn'}
->>>>>>> 0562eb70
+  MODEL_DEF: 'vgg16'                                # One of {'resnet50v2', 'resnet101v2', 'inceptionv3', 'vgg16', 'mobilenetv2', 'inceptionresnetv2', 'custom_resnet', 'custom_ffcnn'}
   #CLASS_MULTIPLIER: [1.0, 1.0]                         # Class multiplier for binary classification
   CLASS_MULTIPLIER: [1.0, 1.0, 1.0]                       # Class multiplier for multiclass classification
   EXPERIMENT_TYPE: 'single_train'                           # One of {'single_train', 'multi_train', 'hparam_search'}
-<<<<<<< HEAD
-  BATCH_SIZE: 16
-=======
   BATCH_SIZE: 528
->>>>>>> 0562eb70
   EPOCHS: 300
   PATIENCE: 5
   METRIC_PREFERENCE: ['auc', 'recall', 'precision', 'loss']
@@ -73,13 +65,6 @@
     NODES_DENSE1: 32
     LR: 0.000001
     DROPOUT: 0.6
-    L2_LAMBDA: 0.01
-    FROZEN_LAYERS: [1,2]                   #layers to freeze in base model to freeze {1,2,4,5,7,8,9,11,12,13,15,16,17}
-  CUSTOM_VGG16:
-    NODES_DENSE0: 64
-    NODES_DENSE1: 32
-    LR: 0.00001
-    DROPOUT: 0.5
     L2_LAMBDA: 0.01
     FROZEN_LAYERS: [1,2]                   #layers to freeze in base model to freeze {1,2,4,5,7,8,9,11,12,13,15,16,17}
   MOBILENETV2:
